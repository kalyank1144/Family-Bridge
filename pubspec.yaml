--- conflicted
+++ resolved
@@ -10,13 +10,12 @@
   flutter:
     sdk: flutter
 
-<<<<<<< HEAD
   # Core UI & Icons
   cupertino_icons: ^1.0.6
   google_fonts: ^6.1.0
   flutter_svg: ^2.0.9
 
-=======
+
   # Core UI & State
   cupertino_icons: ^1.0.6
 
@@ -56,11 +55,11 @@
   flutter_svg: ^2.0.9
   flutter_feather_icons: ^2.0.0
   
->>>>>>> 77f15e4b
+
   # State Management
   flutter_riverpod: ^2.4.10
   provider: ^6.1.1
-<<<<<<< HEAD
+
 
   # Navigation
   go_router: ^13.2.0
@@ -79,7 +78,7 @@
   cached_network_image: ^3.3.1
 
   # Media Handling
-=======
+
   flutter_riverpod: ^2.4.0
   
   # Data & Backend
@@ -89,14 +88,14 @@
   flutter_secure_storage: ^9.0.0
   
   # Media handling
->>>>>>> 77f15e4b
+
   image_picker: ^1.0.7
   camera: ^0.10.5
   video_player: ^2.8.3
   audioplayers: ^6.0.0
 
   record: ^5.0.4
-<<<<<<< HEAD
+
   camera: ^0.10.5
 
   # Voice & Speech
@@ -139,7 +138,7 @@
 
   # Weather (Optional)
   weather: ^3.1.1
-=======
+
   path_provider: ^2.1.2
   permission_handler: ^11.3.0
 
@@ -229,12 +228,12 @@
   hive: ^2.2.3
   hive_flutter: ^1.1.0
   workmanager: ^0.5.1
->>>>>>> 77f15e4b
+
 
 dev_dependencies:
   flutter_test:
     sdk: flutter
-<<<<<<< HEAD
+
   integration_test:
     sdk: flutter
   
@@ -262,7 +261,7 @@
   
   # Performance & Debugging
   leak_tracker: ^10.0.0
-=======
+
 
   flutter_lints: ^3.0.1
   hive_generator: ^2.0.0
@@ -270,7 +269,7 @@
 
   flutter_lints: ^6.0.0
 
->>>>>>> 77f15e4b
+
 
 flutter:
   uses-material-design: true
@@ -279,11 +278,10 @@
     - assets/fonts/
     - assets/icons/
     - assets/sounds/
-<<<<<<< HEAD
+
     - .env
   
-=======
->>>>>>> 77f15e4b
+
   fonts:
     - family: SF Pro Display
       fonts:
@@ -292,6 +290,7 @@
           weight: 500
         - asset: assets/fonts/SF-Pro-Display-Bold.ttf
           weight: 700
+
 
 # App Icon Configuration
 flutter_launcher_icons:
@@ -326,4 +325,4 @@
       options:
         # Configuration for JSON serialization
         explicit_to_json: true
-        include_if_null: false+        include_if_null: false
