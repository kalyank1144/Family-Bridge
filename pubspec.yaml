--- conflicted
+++ resolved
@@ -93,7 +93,6 @@
   
   # Health & Fitness
   percent_indicator: ^4.2.3
-<<<<<<< HEAD
   fl_chart: ^0.66.2
   
   # Professional reporting
@@ -119,10 +118,9 @@
   permission_handler: ^11.1.0
   path_provider: ^2.1.1
   url_launcher: ^6.2.2
-=======
+
   table_calendar: ^3.0.9
   fl_chart: ^1.1.1
->>>>>>> 9f922595
   
   # Location
   geolocator: ^14.0.2
