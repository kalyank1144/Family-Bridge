--- conflicted
+++ resolved
@@ -12,7 +12,6 @@
 
   # Core packages
   cupertino_icons: ^1.0.6
-<<<<<<< HEAD
   flutter_riverpod: ^2.4.10
   go_router: ^13.2.0
   
@@ -23,7 +22,6 @@
   flutter_animate: ^4.5.0
   shimmer: ^3.0.0
   cached_network_image: ^3.3.1
-=======
   google_fonts: ^6.1.0
   flutter_animate: ^4.3.0
   flutter_svg: ^2.0.9
@@ -40,7 +38,6 @@
   shared_preferences: ^2.2.2
   http: ^1.1.2
   dio: ^5.4.0
->>>>>>> b684adce
   
   # Media handling
   image_picker: ^1.0.7
@@ -55,14 +52,12 @@
   permission_handler: ^11.3.0
   connectivity_plus: ^5.0.2
   
-<<<<<<< HEAD
   # Notifications
   flutter_local_notifications: ^17.0.0
   
   # Storage
   shared_preferences: ^2.2.2
   flutter_secure_storage: ^9.0.0
-=======
   # Health & Fitness
   percent_indicator: ^4.2.3
   
@@ -88,18 +83,16 @@
   # Forms
   flutter_form_builder: ^9.1.1
   form_builder_validators: ^9.1.0
->>>>>>> b684adce
   
   # Chat features
   emoji_picker_flutter: ^2.1.1
   giphy_get: ^3.5.6
   flutter_linkify: ^6.0.0
   
-<<<<<<< HEAD
   # Voice and speech
   speech_to_text: ^6.6.0
   flutter_tts: ^4.0.2
-=======
+
   # Utilities
   uuid: ^4.2.2
   collection: ^1.18.0
@@ -107,7 +100,7 @@
 
   # Weather (optional)
   weather: ^3.1.1
->>>>>>> b684adce
+
 
 dev_dependencies:
   flutter_test:
