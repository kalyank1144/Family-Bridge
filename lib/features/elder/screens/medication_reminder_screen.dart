--- conflicted
+++ resolved
@@ -7,12 +7,12 @@
 import '../models/medication_model.dart';
 import '../../../core/services/voice_service.dart';
 import '../../../core/theme/app_theme.dart';
-<<<<<<< HEAD
+
 import '../widgets/medication_photo_widget.dart';
 import '../../../services/storage/media_storage_service.dart';
-=======
+
 import '../../../core/services/storage_service.dart';
->>>>>>> 99d76736
+
 
 class MedicationReminderScreen extends StatefulWidget {
   const MedicationReminderScreen({super.key});
@@ -105,11 +105,11 @@
     
     await elderProvider.markMedicationTaken(
       medication.id,
-<<<<<<< HEAD
+
       photoUrl: _capturedImageUrl ?? _capturedImage?.path,
-=======
+
       photoUrl: photoUrl,
->>>>>>> 99d76736
+
     );
     
     await _voiceService.confirmAction('Medication marked as taken');
