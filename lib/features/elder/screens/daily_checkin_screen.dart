--- conflicted
+++ resolved
@@ -6,14 +6,14 @@
 import '../models/daily_checkin_model.dart';
 import '../../../core/services/voice_service.dart';
 import '../../../core/theme/app_theme.dart';
-<<<<<<< HEAD
+
 import '../widgets/elder_image_picker.dart';
 import '../widgets/voice_checkin_widget.dart';
 import '../../../services/storage/media_storage_service.dart';
-=======
+
 import '../../../core/services/storage_service.dart';
 import 'dart:io';
->>>>>>> 99d76736
+
 
 class DailyCheckinScreen extends StatefulWidget {
   const DailyCheckinScreen({super.key});
@@ -278,7 +278,7 @@
               Container(\n                height: 80,\n                decoration: BoxDecoration(\n                  border: Border.all(color: Colors.grey.shade300, width: 2),\n                  borderRadius: BorderRadius.circular(16),\n                ),\n                child: Row(\n                  children: [\n                    Expanded(\n                      child: TextField(\n                        controller: _notesController,\n                        onChanged: (value) => _notes = value,\n                        decoration: const InputDecoration(\n                          hintText: 'Add a note...',\n                          hintStyle: TextStyle(\n                            fontSize: 20,\n                            color: Colors.grey,\n                          ),\n                          border: InputBorder.none,\n                          contentPadding: EdgeInsets.all(24),\n                        ),\n                        style: const TextStyle(\n                          fontSize: 20,\n                          color: AppTheme.darkText,\n                        ),\n                      ),\n                    ),\n                    // Microphone button\n                    Container(\n                      width: 60,\n                      height: 60,\n                      margin: const EdgeInsets.only(right: 10),\n                      decoration: BoxDecoration(\n                        color: _isRecording ? AppTheme.emergencyRed : AppTheme.darkText,\n                        borderRadius: BorderRadius.circular(30),\n                      ),\n                      child: IconButton(\n                        onPressed: _toggleRecording,\n                        icon: Icon(\n                          _isRecording ? Icons.stop : Icons.mic,\n                          color: Colors.white,\n                          size: 28,\n                        ),\n                      ),\n                    ),\n                  ],\n                ),\n              ),
               const SizedBox(height: 40),
               
-<<<<<<< HEAD
+
               // Environment Photo (optional)
               Text(
                 'Add a photo (optional)',
@@ -318,7 +318,7 @@
                     fontSize: 28,
                     fontWeight: FontWeight.bold,
                     color: Colors.white,
-=======
+
               const Spacer(),
               
               // Send to Family button - matching sample
@@ -342,7 +342,7 @@
                       fontSize: 24,
                       fontWeight: FontWeight.w600,
                     ),
->>>>>>> 99d76736
+
                   ),
                 ),
               ),
