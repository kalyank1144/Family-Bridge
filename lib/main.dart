import 'package:flutter/material.dart';
<<<<<<< HEAD
import 'package:flutter/services.dart';
=======
>>>>>>> cf986bd6
import 'package:provider/provider.dart';
import 'package:supabase_flutter/supabase_flutter.dart';
import 'package:flutter_local_notifications/flutter_local_notifications.dart';
import 'package:shared_preferences/shared_preferences.dart';
import 'package:flutter_dotenv/flutter_dotenv.dart';
import 'package:go_router/go_router.dart';

import 'core/theme/app_theme.dart';
import 'core/router/app_router.dart';
import 'core/utils/env.dart';
import 'core/services/auth_service.dart';
import 'core/models/user_model.dart';

// Auth
import 'features/auth/providers/auth_provider.dart';

// Caregiver providers
import 'features/caregiver/providers/family_data_provider.dart';
import 'features/caregiver/providers/health_monitoring_provider.dart';
import 'features/caregiver/providers/appointments_provider.dart';
import 'features/caregiver/providers/alert_provider.dart';
import 'features/caregiver/services/notification_service.dart';
import 'features/elder/providers/elder_provider.dart';
import 'core/services/voice_service.dart';
import 'features/chat/screens/family_chat_screen.dart';

// Chat
import 'features/chat/providers/chat_providers.dart';
import 'features/chat/services/notification_service.dart' as chat_notifications;

final FlutterLocalNotificationsPlugin flutterLocalNotificationsPlugin =
    FlutterLocalNotificationsPlugin();

void main() async {
  WidgetsFlutterBinding.ensureInitialized();

  // Set preferred orientations
  await SystemChrome.setPreferredOrientations([
    DeviceOrientation.portraitUp,
    DeviceOrientation.portraitDown,
  ]);

<<<<<<< HEAD
  // Load environment variables
  await dotenv.load(fileName: ".env", isOptional: true);

  // Initialize Supabase
=======
>>>>>>> cf986bd6
  await Supabase.initialize(
    url: Env.supabaseUrl,
    anonKey: Env.supabaseAnonKey,
  );

<<<<<<< HEAD
  // Initialize auth service
  await AuthService.instance.initialize();

  // Initialize notifications
=======
>>>>>>> cf986bd6
  await NotificationService.instance.initialize();
  await chat_notifications.NotificationService().initialize(userType: 'elder');

  // Initialize shared preferences
  final prefs = await SharedPreferences.getInstance();

  // Initialize voice service
  final voiceService = VoiceService();
  await voiceService.initialize();

  runApp(FamilyBridgeApp(
    prefs: prefs,
    voiceService: voiceService,
  ));
}

class FamilyBridgeApp extends StatelessWidget {
  final SharedPreferences prefs;
  final VoiceService voiceService;

  const FamilyBridgeApp({
    super.key,
    required this.prefs,
    required this.voiceService,
  });

  @override
  Widget build(BuildContext context) {
    return MultiProvider(
      providers: [
        // Core providers
        Provider.value(value: voiceService),
        Provider.value(value: prefs),
        
        // Auth provider (must be first for other providers to access)
        ChangeNotifierProvider(create: (_) => AuthProvider()),
        
        // Feature providers
        ChangeNotifierProvider(create: (_) => FamilyDataProvider()),
        ChangeNotifierProvider(create: (_) => HealthMonitoringProvider()),
        ChangeNotifierProvider(create: (_) => AppointmentsProvider()),
        ChangeNotifierProvider(create: (_) => AlertProvider()),
        ChangeNotifierProvider(create: (_) => ElderProvider()),
        
        // Chat providers (using Riverpod pattern)
        Provider(create: (_) => chatServiceProvider),
      ],
      child: Consumer<AuthProvider>(
        builder: (context, authProvider, _) {
          return MaterialApp.router(
            title: 'FamilyBridge',
            debugShowCheckedModeBanner: false,
            
            // Use appropriate theme based on user role/preferences
            theme: _getTheme(authProvider),
            
            routerConfig: AppRouter.createRouter(context),
            
            builder: (context, child) {
              return MediaQuery(
                data: MediaQuery.of(context).copyWith(
                  textScaleFactor: _getTextScaleFactor(authProvider),
                ),
                child: child ?? const SizedBox.shrink(),
              );
            },
          );
        },
      ),
    );
  }

  ThemeData _getTheme(AuthProvider authProvider) {
    final profile = authProvider.profile;
    
    // Use elder theme if user is elder or has accessibility preferences
    if (profile?.role == UserRole.elder || 
        profile?.accessibility.largeText == true ||
        profile?.accessibility.highContrast == true) {
      return AppTheme.elderTheme;
    }
    
    return AppTheme.lightTheme;
  }

<<<<<<< HEAD
  double _getTextScaleFactor(AuthProvider authProvider) {
    final profile = authProvider.profile;
    
    if (profile?.accessibility.largeText == true) {
      return 1.3;
    }
    
    return 1.0;
=======
  Future<void> _initializeNotifications() async {
    await NotificationService.instance.initialize();
>>>>>>> cf986bd6
  }
}

// Loading screen for app initialization
class LoadingScreen extends StatelessWidget {
  const LoadingScreen({super.key});

  @override
  Widget build(BuildContext context) {
    return Scaffold(
      backgroundColor: Theme.of(context).primaryColor,
      body: Center(
        child: Column(
          mainAxisAlignment: MainAxisAlignment.center,
          children: [
            Icon(
              Icons.family_restroom,
              size: 80,
              color: Colors.white,
            ),
            const SizedBox(height: 24),
            Text(
              'FamilyBridge',
              style: Theme.of(context).textTheme.displaySmall?.copyWith(
                color: Colors.white,
                fontWeight: FontWeight.bold,
              ),
            ),
            const SizedBox(height: 32),
            const CircularProgressIndicator(
              color: Colors.white,
              strokeWidth: 3,
            ),
          ],
        ),
      ),
    );
  }
}

// Error screen for app-level errors
class ErrorScreen extends StatelessWidget {
  final String error;
  
  const ErrorScreen({super.key, required this.error});

  @override
  Widget build(BuildContext context) {
    return Scaffold(
      appBar: AppBar(title: const Text('Error')),
      body: Padding(
        padding: const EdgeInsets.all(24),
        child: Column(
          mainAxisAlignment: MainAxisAlignment.center,
          children: [
            const Icon(
              Icons.error_outline,
              size: 80,
              color: Colors.red,
            ),
            const SizedBox(height: 24),
            Text(
              'Something went wrong',
              style: Theme.of(context).textTheme.headlineMedium,
              textAlign: TextAlign.center,
            ),
            const SizedBox(height: 16),
            Text(
              error,
              style: Theme.of(context).textTheme.bodyLarge,
              textAlign: TextAlign.center,
            ),
            const SizedBox(height: 32),
            ElevatedButton(
              onPressed: () {
                // Restart the app
                SystemNavigator.pop();
              },
              child: const Text('Restart app'),
            ),
          ],
        ),
      ),
    );
  }
}<|MERGE_RESOLUTION|>--- conflicted
+++ resolved
@@ -1,8 +1,7 @@
 import 'package:flutter/material.dart';
-<<<<<<< HEAD
+
 import 'package:flutter/services.dart';
-=======
->>>>>>> cf986bd6
+
 import 'package:provider/provider.dart';
 import 'package:supabase_flutter/supabase_flutter.dart';
 import 'package:flutter_local_notifications/flutter_local_notifications.dart';
@@ -45,25 +44,25 @@
     DeviceOrientation.portraitDown,
   ]);
 
-<<<<<<< HEAD
+
   // Load environment variables
   await dotenv.load(fileName: ".env", isOptional: true);
 
   // Initialize Supabase
-=======
->>>>>>> cf986bd6
+
+
   await Supabase.initialize(
     url: Env.supabaseUrl,
     anonKey: Env.supabaseAnonKey,
   );
 
-<<<<<<< HEAD
+
   // Initialize auth service
   await AuthService.instance.initialize();
 
   // Initialize notifications
-=======
->>>>>>> cf986bd6
+
+
   await NotificationService.instance.initialize();
   await chat_notifications.NotificationService().initialize(userType: 'elder');
 
@@ -149,7 +148,7 @@
     return AppTheme.lightTheme;
   }
 
-<<<<<<< HEAD
+
   double _getTextScaleFactor(AuthProvider authProvider) {
     final profile = authProvider.profile;
     
@@ -158,10 +157,9 @@
     }
     
     return 1.0;
-=======
+
   Future<void> _initializeNotifications() async {
     await NotificationService.instance.initialize();
->>>>>>> cf986bd6
   }
 }
 
