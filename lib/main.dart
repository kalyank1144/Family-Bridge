--- conflicted
+++ resolved
@@ -1,15 +1,5 @@
 import 'package:flutter/material.dart';
 import 'package:flutter/services.dart';
-<<<<<<< HEAD
-import 'package:provider/provider.dart';
-import 'package:supabase_flutter/supabase_flutter.dart';
-import 'package:flutter_dotenv/flutter_dotenv.dart';
-import 'package:flutter_local_notifications/flutter_local_notifications.dart';
-import 'package:shared_preferences/shared_preferences.dart';
-import 'package:hive_flutter/hive_flutter.dart';
-
-=======
-import 'package:flutter_riverpod/flutter_riverpod.dart';
 import 'package:provider/provider.dart';
 import 'package:supabase_flutter/supabase_flutter.dart';
 import 'package:flutter_dotenv/flutter_dotenv.dart';
@@ -17,17 +7,10 @@
 import 'package:hive_flutter/hive_flutter.dart';
 
 // Core imports
->>>>>>> c93534cd
 import 'core/theme/app_theme.dart';
 import 'core/utils/env.dart';
 import 'core/router/app_router.dart';
 import 'core/services/auth_service.dart';
-<<<<<<< HEAD
-import 'core/services/voice_service.dart';
-
-import 'features/auth/providers/auth_provider.dart';
-import 'features/onboarding/providers/user_type_provider.dart';
-=======
 import 'core/services/notification_service.dart';
 import 'core/services/voice_service.dart';
 import 'core/models/user_model.dart';
@@ -35,13 +18,12 @@
 
 // Provider imports
 import 'features/auth/providers/auth_provider.dart';
->>>>>>> c93534cd
+import 'features/onboarding/providers/user_type_provider.dart';
 import 'features/caregiver/providers/family_data_provider.dart';
 import 'features/caregiver/providers/health_monitoring_provider.dart';
 import 'features/caregiver/providers/appointments_provider.dart';
 import 'features/caregiver/providers/alert_provider.dart';
 import 'features/elder/providers/elder_provider.dart';
-<<<<<<< HEAD
 import 'features/youth/providers/youth_provider.dart';
 import 'features/youth/providers/games_provider.dart';
 import 'features/youth/providers/photo_sharing_provider.dart';
@@ -49,20 +31,12 @@
 import 'features/chat/providers/chat_provider.dart';
 import 'features/admin/providers/hipaa_compliance_provider.dart';
 
-import 'features/chat/services/notification_service.dart' as chat_notifications;
-import 'features/caregiver/services/notification_service.dart' as caregiver_notifications;
-
 import 'services/sync/data_sync_service.dart';
 import 'services/offline/offline_manager.dart';
 import 'services/network/network_manager.dart';
 import 'shared/services/analytics_service.dart';
 import 'shared/services/crash_reporting_service.dart';
 import 'shared/services/performance_service.dart';
-=======
-import 'features/onboarding/providers/user_type_provider.dart';
-import 'features/admin/providers/hipaa_compliance_provider.dart';
-import 'features/chat/providers/chat_providers.dart';
->>>>>>> c93534cd
 
 /// Application entry point
 Future<void> main() async {
@@ -70,17 +44,6 @@
 
   try {
     await _initializeApp();
-<<<<<<< HEAD
-  } catch (e) {
-    debugPrint('Error initializing app: $e');
-    runApp(ErrorApp(error: e.toString()));
-    return;
-  }
-}
-
-Future<void> _initializeApp() async {
-=======
-    runApp(const FamilyBridgeApp());
   } catch (error, stackTrace) {
     debugPrint('Failed to initialize app: $error');
     debugPrint('Stack trace: $stackTrace');
@@ -94,24 +57,16 @@
   await dotenv.load(fileName: '.env', isOptional: true);
 
   // Set device orientation
->>>>>>> c93534cd
   await SystemChrome.setPreferredOrientations([
     DeviceOrientation.portraitUp,
     DeviceOrientation.portraitDown,
   ]);
 
-<<<<<<< HEAD
-  await dotenv.load(fileName: '.env', isOptional: true);
-
-  await Hive.initFlutter();
-
-=======
   // Initialize Hive for local storage
   await Hive.initFlutter();
   await _registerHiveAdapters();
 
   // Initialize Supabase if configured
->>>>>>> c93534cd
   if (Env.supabaseUrl.isNotEmpty && Env.supabaseAnonKey.isNotEmpty) {
     await Supabase.initialize(
       url: Env.supabaseUrl,
@@ -119,12 +74,11 @@
     );
   }
 
-<<<<<<< HEAD
+  // Initialize core services
   await AuthService.instance.initialize();
-
-  await caregiver_notifications.NotificationService.instance.initialize();
-  await chat_notifications.NotificationService().initialize(userType: 'general');
-
+  await NotificationService.instance.initialize();
+
+  // Initialize additional services
   final voiceService = VoiceService();
   await voiceService.initialize();
 
@@ -133,6 +87,7 @@
   final userTypeProvider = UserTypeProvider();
   await userTypeProvider.load();
 
+  // Initialize monitoring services
   PerformanceService.instance.initialize();
   AnalyticsService.instance.initialize();
   CrashReportingService.instance.initialize();
@@ -144,6 +99,16 @@
   ));
 }
 
+/// Register Hive adapters for local storage
+Future<void> _registerHiveAdapters() async {
+  Hive.registerAdapter(MessageAdapter());
+  Hive.registerAdapter(MessageTypeAdapter());
+  Hive.registerAdapter(MessageStatusAdapter());
+  Hive.registerAdapter(MessagePriorityAdapter());
+  Hive.registerAdapter(MessageReactionAdapter());
+}
+
+/// Main application widget with providers and routing
 class FamilyBridgeApp extends StatelessWidget {
   final SharedPreferences prefs;
   final VoiceService voiceService;
@@ -160,12 +125,16 @@
   Widget build(BuildContext context) {
     return MultiProvider(
       providers: [
+        // Core value providers
         Provider.value(value: voiceService),
         Provider.value(value: prefs),
+        Provider.value(value: NotificationService.instance),
         
+        // Core state providers
         ChangeNotifierProvider(create: (_) => AuthProvider()),
         ChangeNotifierProvider.value(value: userTypeProvider),
         
+        // Feature providers
         ChangeNotifierProvider(create: (_) => FamilyDataProvider()),
         ChangeNotifierProvider(create: (_) => HealthMonitoringProvider()),
         ChangeNotifierProvider(create: (_) => AppointmentsProvider()),
@@ -178,6 +147,7 @@
         ChangeNotifierProvider(create: (_) => ChatProvider()),
         ChangeNotifierProvider(create: (_) => HipaaComplianceProvider()),
         
+        // Service providers
         Provider(create: (_) => DataSyncService()),
         Provider(create: (_) => OfflineManager()),
         Provider(create: (_) => NetworkManager()),
@@ -189,92 +159,19 @@
           return MaterialApp.router(
             title: 'FamilyBridge',
             debugShowCheckedModeBanner: false,
-            theme: _getTheme(authProvider),
+            theme: _getThemeForUser(authProvider),
             darkTheme: AppTheme.darkTheme,
             routerConfig: router,
             builder: (context, child) {
               return MediaQuery(
                 data: MediaQuery.of(context).copyWith(
-                  textScaler: TextScaler.linear(_getTextScaleFactor(authProvider)),
+                  textScaler: TextScaler.linear(_getTextScaleForUser(authProvider)),
                 ),
                 child: child ?? const SizedBox.shrink(),
               );
             },
           );
         },
-=======
-  // Initialize core services
-  await AuthService.instance.initialize();
-  await NotificationService.instance.initialize();
-}
-
-/// Register Hive adapters for local storage
-Future<void> _registerHiveAdapters() async {
-  Hive.registerAdapter(MessageAdapter());
-  Hive.registerAdapter(MessageTypeAdapter());
-  Hive.registerAdapter(MessageStatusAdapter());
-  Hive.registerAdapter(MessagePriorityAdapter());
-  Hive.registerAdapter(MessageReactionAdapter());
-
-  // Initialize Supabase if configured
-  if (Env.supabaseUrl.isNotEmpty && Env.supabaseAnonKey.isNotEmpty) {
-    await Supabase.initialize(
-      url: Env.supabaseUrl,
-      anonKey: Env.supabaseAnonKey,
-    );
-  }
-
-  // Initialize auth service
-  await AuthService.instance.initialize();
-
-  // Initialize notification service
-  await NotificationService.instance.initialize(userType: 'elder');
-}
-
-/// Main application widget with providers and routing
-class FamilyBridgeApp extends StatelessWidget {
-  const FamilyBridgeApp({super.key});
-
-  @override
-  Widget build(BuildContext context) {
-    return ProviderScope(
-      child: MultiProvider(
-        providers: [
-          // Core providers
-          ChangeNotifierProvider(create: (_) => AuthProvider()),
-          ChangeNotifierProvider(create: (_) => UserTypeProvider()),
-
-          // Feature providers
-          ChangeNotifierProvider(create: (_) => FamilyDataProvider()),
-          ChangeNotifierProvider(create: (_) => HealthMonitoringProvider()),
-          ChangeNotifierProvider(create: (_) => AppointmentsProvider()),
-          ChangeNotifierProvider(create: (_) => AlertProvider()),
-          ChangeNotifierProvider(create: (_) => ElderProvider()),
-          ChangeNotifierProvider(create: (_) => HipaaComplianceProvider()),
-
-          // Services as providers
-          Provider<VoiceService>(create: (_) => VoiceService()),
-          Provider<NotificationService>.value(value: NotificationService.instance),
-        ],
-        child: Consumer<AuthProvider>(
-          builder: (context, authProvider, _) {
-            return MaterialApp.router(
-              title: 'FamilyBridge',
-              debugShowCheckedModeBanner: false,
-              theme: _getThemeForUser(authProvider),
-              routerConfig: AppRouter.createRouter(context),
-              builder: (context, child) {
-                return MediaQuery(
-                  data: MediaQuery.of(context).copyWith(
-                    textScaleFactor: _getTextScaleForUser(authProvider),
-                  ),
-                  child: child ?? const SizedBox.shrink(),
-                );
-              },
-            );
-          },
-        ),
->>>>>>> c93534cd
       ),
     );
   }
@@ -283,35 +180,28 @@
   ThemeData _getThemeForUser(AuthProvider authProvider) {
     final profile = authProvider.profile;
     
-<<<<<<< HEAD
-=======
     // Use elder theme for elders or users with accessibility preferences
->>>>>>> c93534cd
     if (profile?.role == UserRole.elder || 
         profile?.accessibility.largeText == true ||
         profile?.accessibility.highContrast == true) {
       return AppTheme.elderTheme;
     }
     
-<<<<<<< HEAD
-    if (profile?.role == UserRole.youth) {
-      return AppTheme.youthTheme;
-=======
     // Use onboarding theme for unauthenticated users
     if (!authProvider.isAuthenticated) {
       return AppTheme.onboardingTheme;
->>>>>>> c93534cd
     }
     
+    // Use youth theme for youth users
+    if (profile?.role == UserRole.youth) {
+      return AppTheme.youthTheme;
+    }
+    
     return AppTheme.lightTheme;
   }
 
-<<<<<<< HEAD
-  double _getTextScaleFactor(AuthProvider authProvider) {
-=======
   /// Get text scale factor based on user accessibility preferences
   double _getTextScaleForUser(AuthProvider authProvider) {
->>>>>>> c93534cd
     final profile = authProvider.profile;
     
     if (profile?.accessibility.largeText == true) {
@@ -324,10 +214,7 @@
   }
 }
 
-<<<<<<< HEAD
-=======
 /// Error application for initialization failures
->>>>>>> c93534cd
 class ErrorApp extends StatelessWidget {
   final String error;
   
@@ -337,49 +224,6 @@
   Widget build(BuildContext context) {
     return MaterialApp(
       title: 'FamilyBridge - Error',
-<<<<<<< HEAD
-      debugShowCheckedModeBanner: false,
-      home: Scaffold(
-        backgroundColor: Colors.white,
-        body: SafeArea(
-          child: Padding(
-            padding: const EdgeInsets.all(24.0),
-            child: Column(
-              mainAxisAlignment: MainAxisAlignment.center,
-              children: [
-                const Icon(
-                  Icons.error_outline,
-                  size: 80,
-                  color: Colors.red,
-                ),
-                const SizedBox(height: 24),
-                Text(
-                  'Failed to Start',
-                  style: Theme.of(context).textTheme.headlineMedium?.copyWith(
-                    fontWeight: FontWeight.bold,
-                  ),
-                  textAlign: TextAlign.center,
-                ),
-                const SizedBox(height: 16),
-                Text(
-                  error,
-                  style: Theme.of(context).textTheme.bodyLarge,
-                  textAlign: TextAlign.center,
-                ),
-                const SizedBox(height: 32),
-                ElevatedButton.icon(
-                  onPressed: () => SystemNavigator.pop(),
-                  icon: const Icon(Icons.restart_alt),
-                  label: const Text('Restart App'),
-                  style: ElevatedButton.styleFrom(
-                    padding: const EdgeInsets.symmetric(
-                      horizontal: 32,
-                      vertical: 16,
-                    ),
-                  ),
-                ),
-              ],
-=======
       theme: AppTheme.lightTheme,
       home: ErrorScreen(error: error),
     );
@@ -400,60 +244,63 @@
         backgroundColor: Colors.red,
         foregroundColor: Colors.white,
       ),
-      body: Padding(
-        padding: const EdgeInsets.all(24),
-        child: Column(
-          mainAxisAlignment: MainAxisAlignment.center,
-          children: [
-            const Icon(
-              Icons.error_outline,
-              size: 80,
-              color: Colors.red,
-            ),
-            const SizedBox(height: 24),
-            Text(
-              'Failed to start FamilyBridge',
-              style: Theme.of(context).textTheme.headlineMedium?.copyWith(
+      body: SafeArea(
+        child: Padding(
+          padding: const EdgeInsets.all(24),
+          child: Column(
+            mainAxisAlignment: MainAxisAlignment.center,
+            children: [
+              const Icon(
+                Icons.error_outline,
+                size: 80,
                 color: Colors.red,
-                fontWeight: FontWeight.bold,
-              ),
-              textAlign: TextAlign.center,
-            ),
-            const SizedBox(height: 16),
-            Text(
-              'Please try restarting the application. If the problem persists, contact support.',
-              style: Theme.of(context).textTheme.bodyLarge,
-              textAlign: TextAlign.center,
-            ),
-            const SizedBox(height: 16),
-            Container(
-              padding: const EdgeInsets.all(16),
-              decoration: BoxDecoration(
-                color: Colors.grey[100],
-                borderRadius: BorderRadius.circular(8),
-              ),
-              child: Text(
-                error,
-                style: Theme.of(context).textTheme.bodySmall?.copyWith(
-                  fontFamily: 'monospace',
-                  color: Colors.red[800],
-                ),
-                textAlign: TextAlign.left,
-              ),
-            ),
-            const SizedBox(height: 32),
-            ElevatedButton.icon(
-              onPressed: () {
-                SystemNavigator.pop();
-              },
-              icon: const Icon(Icons.refresh),
-              label: const Text('Restart App'),
-              style: ElevatedButton.styleFrom(
-                backgroundColor: Colors.red,
-                foregroundColor: Colors.white,
-              ),
->>>>>>> c93534cd
-            ),
+              ),
+              const SizedBox(height: 24),
+              Text(
+                'Failed to Start',
+                style: Theme.of(context).textTheme.headlineMedium?.copyWith(
+                  color: Colors.red,
+                  fontWeight: FontWeight.bold,
+                ),
+                textAlign: TextAlign.center,
+              ),
+              const SizedBox(height: 16),
+              Text(
+                'Please try restarting the application. If the problem persists, contact support.',
+                style: Theme.of(context).textTheme.bodyLarge,
+                textAlign: TextAlign.center,
+              ),
+              const SizedBox(height: 16),
+              Container(
+                padding: const EdgeInsets.all(16),
+                decoration: BoxDecoration(
+                  color: Colors.grey[100],
+                  borderRadius: BorderRadius.circular(8),
+                ),
+                child: Text(
+                  error,
+                  style: Theme.of(context).textTheme.bodySmall?.copyWith(
+                    fontFamily: 'monospace',
+                    color: Colors.red[800],
+                  ),
+                  textAlign: TextAlign.left,
+                ),
+              ),
+              const SizedBox(height: 32),
+              ElevatedButton.icon(
+                onPressed: () => SystemNavigator.pop(),
+                icon: const Icon(Icons.restart_alt),
+                label: const Text('Restart App'),
+                style: ElevatedButton.styleFrom(
+                  backgroundColor: Colors.red,
+                  foregroundColor: Colors.white,
+                  padding: const EdgeInsets.symmetric(
+                    horizontal: 32,
+                    vertical: 16,
+                  ),
+                ),
+              ),
+            ],
           ),
         ),
       ),
