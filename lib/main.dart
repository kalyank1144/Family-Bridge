--- conflicted
+++ resolved
@@ -1,46 +1,39 @@
 import 'package:flutter/material.dart';
-<<<<<<< HEAD
-=======
-
-
 import 'package:flutter/services.dart';
 
-
->>>>>>> 0d11a3ca
 import 'package:provider/provider.dart';
 import 'package:supabase_flutter/supabase_flutter.dart';
 import 'package:flutter_local_notifications/flutter_local_notifications.dart';
 import 'package:shared_preferences/shared_preferences.dart';
 import 'package:flutter_dotenv/flutter_dotenv.dart';
-<<<<<<< HEAD
-=======
+
 import 'package:go_router/go_router.dart';
->>>>>>> 0d11a3ca
+
 
 import 'core/theme/app_theme.dart';
 import 'core/utils/env.dart';
-<<<<<<< HEAD
+
 import 'features/chat/screens/family_chat_screen.dart';
 import 'features/chat/services/notification_service.dart';
-=======
+
 import 'core/services/auth_service.dart';
 import 'core/models/user_model.dart';
 
 
 import 'features/auth/providers/auth_provider.dart';
->>>>>>> 0d11a3ca
+
 
 // Caregiver providers
 import 'features/caregiver/providers/family_data_provider.dart';
 import 'features/caregiver/providers/health_monitoring_provider.dart';
 import 'features/caregiver/providers/appointments_provider.dart';
 import 'features/caregiver/providers/alert_provider.dart';
-<<<<<<< HEAD
+
 
 // Elder imports
-=======
+
 import 'features/caregiver/services/notification_service.dart';
->>>>>>> 0d11a3ca
+
 import 'features/elder/providers/elder_provider.dart';
 import 'features/elder/screens/elder_home_screen.dart';
 import 'core/services/voice_service.dart';
@@ -69,21 +62,19 @@
   // Load environment variables
   await dotenv.load(fileName: ".env", isOptional: true);
 
-<<<<<<< HEAD
-=======
+
 
   // Initialize Supabase
 
 
 
->>>>>>> 0d11a3ca
+
   await Supabase.initialize(
     url: Env.supabaseUrl,
     anonKey: Env.supabaseAnonKey,
   );
 
-<<<<<<< HEAD
-=======
+
 
 
   // Initialize auth service
@@ -93,7 +84,7 @@
 
 
 
->>>>>>> 0d11a3ca
+
   await NotificationService.instance.initialize();
   await chat_notifications.NotificationService().initialize(userType: 'elder');
 
@@ -154,7 +145,7 @@
     return MaterialApp.router(
       title: 'FamilyBridge',
       debugShowCheckedModeBanner: false,
-<<<<<<< HEAD
+
       theme: AppTheme.elderTheme, // Use elder theme for better accessibility
       home: const UserSelectionScreen(),
     );
@@ -172,7 +163,7 @@
   String _selectedUserType = 'elder';
   final _familyId = 'demo-family-123';
   final _userId = 'demo-user-456';
-=======
+
       theme: AppTheme.lightTheme,
       routerConfig: AppRouter.router,
         
@@ -218,7 +209,7 @@
     return AppTheme.lightTheme;
   }
 
->>>>>>> 0d11a3ca
+
 
   double _getTextScaleFactor(AuthProvider authProvider) {
     final profile = authProvider.profile;
@@ -272,7 +263,7 @@
   @override
   Widget build(BuildContext context) {
     return Scaffold(
-<<<<<<< HEAD
+
       backgroundColor: Colors.white,
       appBar: AppBar(
         title: const Text(
@@ -453,7 +444,7 @@
       ),
     );
   }
-=======
+
       backgroundColor: Theme.of(context).primaryColor,
       body: Center(
         child: Column(
@@ -529,5 +520,4 @@
       ),
     );
   }
->>>>>>> 0d11a3ca
 }