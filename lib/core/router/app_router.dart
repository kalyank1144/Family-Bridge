--- conflicted
+++ resolved
@@ -201,7 +201,6 @@
             builder: (context, state) => const FamilyChatScreen(),
           ),
         ],
-<<<<<<< HEAD
       ),
 
       // Admin routes (HIPAA Compliance)
@@ -219,10 +218,9 @@
       ),
     ],
   );
-=======
         ),
       ],
     );
   }
->>>>>>> 9f922595
+
 }