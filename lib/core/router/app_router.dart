import 'package:flutter/material.dart';
import 'package:go_router/go_router.dart';

// Core imports
import '../models/user_model.dart';

// Auth imports
import '../../features/auth/providers/auth_provider.dart';
import '../../features/auth/screens/login_screen.dart';
import '../../features/auth/screens/signup_screen.dart';
import '../../features/auth/screens/forgot_password_screen.dart';
import '../../features/auth/screens/profile_setup_screen.dart';
import '../../features/auth/screens/profile_screen.dart';
import '../../features/auth/screens/family_setup_screen.dart';
import '../../features/auth/screens/family_members_screen.dart';
import '../../features/auth/screens/onboarding_screen.dart';

<<<<<<< HEAD
// Onboarding imports
import '../../features/onboarding/screens/welcome_screen.dart';
import '../../features/onboarding/screens/user_type_selection_screen.dart';

// Caregiver imports
=======
// Onboarding
import '../../features/onboarding/screens/welcome_screen.dart';
import '../../features/onboarding/screens/user_type_selection_screen.dart';
import '../../features/onboarding/providers/user_type_provider.dart';

// Caregiver
>>>>>>> 3bd5db58
import '../../features/caregiver/screens/caregiver_dashboard_screen.dart';
import '../../features/caregiver/screens/health_monitoring_screen.dart';
import '../../features/caregiver/screens/appointments_calendar_screen.dart';
import '../../features/caregiver/screens/family_member_detail_screen.dart';
import '../../features/caregiver/screens/add_appointment_screen.dart';
import '../../features/caregiver/screens/alert_settings_screen.dart';
import '../../features/caregiver/screens/reports_screen.dart';
import '../../features/caregiver/screens/advanced_health_monitoring_screen.dart';
import '../../features/caregiver/screens/care_plan_screen.dart';
import '../../features/caregiver/screens/professional_reports_screen.dart';

<<<<<<< HEAD
// Elder imports
=======
// Admin
import '../../features/admin/screens/compliance_dashboard_screen.dart';
import '../../features/admin/screens/audit_logs_screen.dart';

// Elder
>>>>>>> 3bd5db58
import '../../features/elder/screens/elder_home_screen.dart';
import '../../features/elder/screens/emergency_contacts_screen.dart';
import '../../features/elder/screens/medication_reminder_screen.dart';
import '../../features/elder/screens/daily_checkin_screen.dart';
import '../../features/elder/screens/family_chat_screen.dart' as elder_chat;

<<<<<<< HEAD
// Youth imports
import '../../features/youth/screens/youth_home_screen.dart';
=======
// Youth
>>>>>>> 3bd5db58
import '../../features/youth/screens/youth_home_dashboard.dart';
import '../../features/youth/screens/story_recording_screen.dart';
import '../../features/youth/screens/youth_games_screen.dart';
import '../../features/youth/screens/photo_sharing_screen.dart';

<<<<<<< HEAD
// Chat imports
import '../../features/chat/screens/family_chat_screen.dart';
import '../../features/chat/screens/chat_settings_screen.dart';

// Admin imports
import '../../features/admin/screens/compliance_dashboard_screen.dart';
import '../../features/admin/screens/audit_logs_screen.dart';
import '../../features/admin/screens/secure_authentication_screen.dart';

/// Centralized application router with authentication and role-based routing
class AppRouter {
  /// Create router instance with context for auth checking
  static GoRouter createRouter(BuildContext context) {
    return GoRouter(
      initialLocation: '/welcome',
      debugLogDiagnostics: false,
      redirect: (context, state) => _handleRedirect(context, state),
      routes: [
        // === ONBOARDING & AUTH ROUTES ===
        GoRoute(
          path: '/welcome',
          name: 'welcome',
          builder: (context, state) => const WelcomeScreen(),
        ),
        GoRoute(
          path: '/onboarding',
          name: 'onboarding',
          builder: (context, state) => const OnboardingScreen(),
        ),
        GoRoute(
          path: '/user-type',
          name: 'user_type',
          builder: (context, state) => const UserTypeSelectionScreen(),
        ),
        GoRoute(
          path: '/login',
          name: 'login',
          builder: (context, state) => const LoginScreen(),
        ),
        GoRoute(
          path: '/signup',
          name: 'signup',
          builder: (context, state) => const SignupScreen(),
        ),
        GoRoute(
          path: '/forgot-password',
          name: 'forgot_password',
          builder: (context, state) => const ForgotPasswordScreen(),
        ),
        GoRoute(
          path: '/profile-setup',
          name: 'profile_setup',
          builder: (context, state) => const ProfileSetupScreen(),
        ),
        GoRoute(
          path: '/family-setup',
          name: 'family_setup',
          builder: (context, state) => const FamilySetupScreen(),
        ),
        GoRoute(
          path: '/profile',
          name: 'profile',
          builder: (context, state) => const ProfileScreen(),
        ),
        GoRoute(
          path: '/family-members',
          name: 'family_members',
          builder: (context, state) => const FamilyMembersScreen(),
        ),

        // === CAREGIVER ROUTES ===
        GoRoute(
          path: '/caregiver',
          name: 'caregiver_dashboard',
          builder: (context, state) => const CaregiverDashboardScreen(),
          routes: [
            GoRoute(
              path: 'health-monitoring/:memberId',
              name: 'health_monitoring',
              builder: (context, state) {
                final memberId = state.pathParameters['memberId']!;
                return HealthMonitoringScreen(memberId: memberId);
              },
            ),
            GoRoute(
              path: 'appointments',
              name: 'appointments_calendar',
              builder: (context, state) => const AppointmentsCalendarScreen(),
              routes: [
                GoRoute(
                  path: 'add',
                  name: 'add_appointment',
                  builder: (context, state) => const AddAppointmentScreen(),
                ),
              ],
            ),
            GoRoute(
              path: 'member/:memberId',
              name: 'family_member_detail',
              builder: (context, state) {
                final memberId = state.pathParameters['memberId']!;
                return FamilyMemberDetailScreen(memberId: memberId);
              },
            ),
            GoRoute(
              path: 'alerts',
              name: 'alert_settings',
              builder: (context, state) => const AlertSettingsScreen(),
            ),
            GoRoute(
              path: 'reports',
              name: 'reports',
              builder: (context, state) => const ReportsScreen(),
            ),
            GoRoute(
              path: 'advanced-monitoring',
              name: 'advanced_monitoring',
              builder: (context, state) => const AdvancedHealthMonitoringScreen(),
            ),
            GoRoute(
              path: 'care-plan',
              name: 'care_plan',
              builder: (context, state) => const CarePlanScreen(),
            ),
            GoRoute(
              path: 'professional-reports',
              name: 'professional_reports',
              builder: (context, state) => const ProfessionalReportsScreen(),
            ),
          ],
        ),

        // === ELDER ROUTES ===
        GoRoute(
          path: '/elder',
          name: 'elder_home',
          builder: (context, state) => const ElderHomeScreen(),
          routes: [
            GoRoute(
              path: 'contacts',
              name: 'elder_contacts',
              builder: (context, state) => const EmergencyContactsScreen(),
            ),
            GoRoute(
              path: 'medications',
              name: 'elder_medications',
              builder: (context, state) => const MedicationReminderScreen(),
            ),
            GoRoute(
              path: 'checkin',
              name: 'elder_checkin',
              builder: (context, state) => const DailyCheckinScreen(),
            ),
            GoRoute(
              path: 'family',
              name: 'elder_family_chat',
              builder: (context, state) => const elder_chat.FamilyChatScreen(),
            ),
          ],
        ),

        // === YOUTH ROUTES ===
        GoRoute(
          path: '/youth',
          name: 'youth_home',
          builder: (context, state) => const YouthHomeDashboard(),
          routes: [
            GoRoute(
              path: 'story',
              name: 'youth_story',
              builder: (context, state) => const StoryRecordingScreen(),
            ),
            GoRoute(
              path: 'games',
              name: 'youth_games',
              builder: (context, state) => const YouthGamesScreen(),
            ),
            GoRoute(
              path: 'photos',
              name: 'youth_photos',
              builder: (context, state) => const PhotoSharingScreen(),
            ),
          ],
        ),

        // === SHARED CHAT ROUTES ===
        GoRoute(
          path: '/chat/:familyId',
          name: 'family_chat',
          builder: (context, state) {
            final familyId = state.pathParameters['familyId']!;
            final userId = state.uri.queryParameters['userId'];
            final userType = state.uri.queryParameters['userType'];
            
            return FamilyChatScreen(
              familyId: familyId,
              userId: userId ?? '',
              userType: userType ?? 'elder',
            );
          },
          routes: [
            GoRoute(
              path: 'settings',
              name: 'chat_settings',
              builder: (context, state) {
                final familyId = state.pathParameters['familyId']!;
                return ChatSettingsScreen(familyId: familyId);
              },
            ),
          ],
        ),

        // === ADMIN ROUTES ===
        GoRoute(
          path: '/admin',
          name: 'admin_dashboard',
          builder: (context, state) => const ComplianceDashboardScreen(),
          routes: [
            GoRoute(
              path: 'audit-logs',
              name: 'audit_logs',
              builder: (context, state) => const AuditLogsScreen(),
            ),
            GoRoute(
              path: 'secure-auth',
              name: 'secure_auth',
              builder: (context, state) => const SecureAuthenticationScreen(),
            ),
          ],
        ),
      ],
    );
  }

  /// Handle authentication and role-based redirects
  static String? _handleRedirect(BuildContext context, GoRouterState state) {
    final authProvider = context.read<AuthProvider>();
    final currentPath = state.matchedLocation;
    
    // Public routes that don't require authentication
    final publicRoutes = [
      '/welcome',
      '/onboarding', 
      '/user-type',
      '/login',
      '/signup',
      '/forgot-password',
    ];

    // Check if current route is public
    final isPublicRoute = publicRoutes.any((route) => currentPath.startsWith(route));
    
    // Check authentication status
    final isAuthenticated = authProvider.isAuthenticated;
    final isLoading = authProvider.status == AuthStatus.loading;

    // Don't redirect while authentication is loading
    if (isLoading) return null;

    // If not authenticated and not on public route, redirect to welcome
    if (!isAuthenticated && !isPublicRoute) {
      return '/welcome';
    }

    // If authenticated and on public route, redirect to appropriate home
    if (isAuthenticated && isPublicRoute) {
      return _getHomePathForRole(authProvider.profile?.role);
    }

    // Check role-based access
    if (isAuthenticated) {
      final userRole = authProvider.profile?.role;
      if (userRole != null && !_hasAccessToRoute(currentPath, userRole)) {
        // Redirect to user's home if they don't have access
        return _getHomePathForRole(userRole);
      }
    }

    return null; // No redirect needed
  }

  /// Get home path for user role
  static String _getHomePathForRole(UserRole? role) {
    switch (role) {
      case UserRole.elder:
        return '/elder';
      case UserRole.caregiver:
        return '/caregiver';
      case UserRole.youth:
        return '/youth';
      case UserRole.professional:
      case UserRole.admin:
      case UserRole.superAdmin:
        return '/admin';
      case null:
        return '/welcome';
    }
  }

  /// Check if user role has access to route
  static bool _hasAccessToRoute(String route, UserRole role) {
    // Elder access
    if (route.startsWith('/elder')) {
      return role == UserRole.elder;
    }
    
    // Caregiver access
    if (route.startsWith('/caregiver')) {
      return role == UserRole.caregiver;
    }
    
    // Youth access
    if (route.startsWith('/youth')) {
      return role == UserRole.youth;
    }
    
    // Admin access
    if (route.startsWith('/admin')) {
      return [UserRole.professional, UserRole.admin, UserRole.superAdmin].contains(role);
    }
    
    // Chat access - all authenticated users can access family chat
    if (route.startsWith('/chat')) {
      return UserType.isFamilyMember(role);
    }
    
    // Shared routes like profile, family-members - all authenticated users
    if (route.startsWith('/profile') || route.startsWith('/family')) {
      return true;
    }
    
    // Default deny
    return false;
  }

  /// Navigation helpers
  static void goToLogin(BuildContext context) {
    context.go('/login');
  }

  static void goToHome(BuildContext context, UserRole role) {
    context.go(_getHomePathForRole(role));
  }

  static void goToChat(BuildContext context, String familyId, {String? userId, String? userType}) {
    final uri = Uri(
      path: '/chat/$familyId',
      queryParameters: {
        if (userId != null) 'userId': userId,
        if (userType != null) 'userType': userType,
      },
    );
    context.go(uri.toString());
  }

  static void goToProfile(BuildContext context) {
    context.go('/profile');
  }

  static void goToFamilyMembers(BuildContext context) {
    context.go('/family-members');
  }

  /// Deep link handling
  static String? handleDeepLink(String? link) {
    if (link == null || link.isEmpty) return null;

    final uri = Uri.tryParse(link);
    if (uri == null) return null;

    // Handle family bridge deep links
    if (uri.scheme == 'familybridge' || uri.scheme == 'https' && uri.host == 'familybridge.app') {
      return uri.path;
    }

    return null;
  }

  /// Route information for navigation UI
  static const Map<String, RouteInfo> routeInfo = {
    '/elder': RouteInfo(
      title: 'Home',
      icon: Icons.home,
      requiresAuth: true,
      allowedRoles: [UserRole.elder],
    ),
    '/caregiver': RouteInfo(
      title: 'Dashboard',
      icon: Icons.dashboard,
      requiresAuth: true,
      allowedRoles: [UserRole.caregiver],
    ),
    '/youth': RouteInfo(
      title: 'Home',
      icon: Icons.home,
      requiresAuth: true,
      allowedRoles: [UserRole.youth],
    ),
    '/admin': RouteInfo(
      title: 'Admin',
      icon: Icons.admin_panel_settings,
      requiresAuth: true,
      allowedRoles: [UserRole.professional, UserRole.admin, UserRole.superAdmin],
    ),
  };
}

/// Route information for navigation
class RouteInfo {
  final String title;
  final IconData icon;
  final bool requiresAuth;
  final List<UserRole> allowedRoles;

  const RouteInfo({
    required this.title,
    required this.icon,
    this.requiresAuth = false,
    this.allowedRoles = const [],
  });
=======
class AppRouter {
  final UserTypeProvider userTypeProvider;
  AppRouter(this.userTypeProvider);

  GoRouter get router => GoRouter(
        initialLocation: '/welcome',
        debugLogDiagnostics: false,
        refreshListenable: userTypeProvider,
        routes: [
          // Onboarding
          GoRoute(
            path: '/welcome',
            name: 'welcome',
            builder: (context, state) => const WelcomeScreen(),
          ),
          GoRoute(
            path: '/user-type',
            name: 'user_type',
            builder: (context, state) => const UserTypeSelectionScreen(),
          ),

          // Auth
          GoRoute(
            path: '/onboarding',
            name: 'onboarding',
            builder: (context, state) => const OnboardingScreen(),
          ),
          GoRoute(
            path: '/login',
            name: 'login',
            builder: (context, state) => const LoginScreen(),
          ),
          GoRoute(
            path: '/signup',
            name: 'signup',
            builder: (context, state) => const SignupScreen(),
          ),
          GoRoute(
            path: '/forgot-password',
            name: 'forgot_password',
            builder: (context, state) => const ForgotPasswordScreen(),
          ),
          GoRoute(
            path: '/profile-setup',
            name: 'profile_setup',
            builder: (context, state) => const ProfileSetupScreen(),
          ),
          GoRoute(
            path: '/family-setup',
            name: 'family_setup',
            builder: (context, state) => const FamilySetupScreen(),
          ),
          GoRoute(
            path: '/profile',
            name: 'profile',
            builder: (context, state) => const ProfileScreen(),
          ),
          GoRoute(
            path: '/family-members',
            name: 'family_members',
            builder: (context, state) => const FamilyMembersScreen(),
          ),

          // Caregiver
          GoRoute(
            path: '/caregiver',
            name: 'caregiver_dashboard',
            builder: (context, state) => const CaregiverDashboardScreen(),
            routes: [
              GoRoute(
                path: 'health-monitoring/:memberId',
                name: 'health_monitoring',
                builder: (context, state) {
                  final memberId = state.pathParameters['memberId']!;
                  return HealthMonitoringScreen(memberId: memberId);
                },
              ),
              GoRoute(
                path: 'appointments',
                name: 'appointments_calendar',
                builder: (context, state) => const AppointmentsCalendarScreen(),
                routes: [
                  GoRoute(
                    path: 'add',
                    name: 'add_appointment',
                    builder: (context, state) => const AddAppointmentScreen(),
                  ),
                ],
              ),
              GoRoute(
                path: 'member/:memberId',
                name: 'family_member_detail',
                builder: (context, state) {
                  final memberId = state.pathParameters['memberId']!;
                  return FamilyMemberDetailScreen(memberId: memberId);
                },
              ),
              GoRoute(
                path: 'alerts',
                name: 'alert_settings',
                builder: (context, state) => const AlertSettingsScreen(),
              ),
              GoRoute(
                path: 'reports',
                name: 'reports',
                builder: (context, state) => const ReportsScreen(),
              ),
              GoRoute(
                path: 'advanced-monitoring',
                name: 'advanced_monitoring',
                builder: (context, state) => const AdvancedHealthMonitoringScreen(),
              ),
              GoRoute(
                path: 'care-plan',
                name: 'care_plan',
                builder: (context, state) => const CarePlanScreen(),
              ),
              GoRoute(
                path: 'professional-reports',
                name: 'professional_reports',
                builder: (context, state) => const ProfessionalReportsScreen(),
              ),
            ],
          ),

          // Elder
          GoRoute(
            path: '/elder',
            name: 'elder_home',
            builder: (context, state) => const ElderHomeScreen(),
            routes: [
              GoRoute(
                path: 'contacts',
                name: 'elder_contacts',
                builder: (context, state) => const EmergencyContactsScreen(),
              ),
              GoRoute(
                path: 'medications',
                name: 'elder_medications',
                builder: (context, state) => const MedicationReminderScreen(),
              ),
              GoRoute(
                path: 'checkin',
                name: 'elder_checkin',
                builder: (context, state) => const DailyCheckinScreen(),
              ),
              GoRoute(
                path: 'family',
                name: 'elder_family',
                builder: (context, state) => const elder_chat.FamilyChatScreen(),
              ),
            ],
          ),

          // Youth
          GoRoute(
            path: '/youth',
            name: 'youth_home',
            builder: (context, state) => const YouthHomeDashboard(),
            routes: [
              GoRoute(
                path: 'story',
                name: 'youth_story',
                builder: (context, state) => const StoryRecordingScreen(),
              ),
              GoRoute(
                path: 'games',
                name: 'youth_games',
                builder: (context, state) => const YouthGamesScreen(),
              ),
              GoRoute(
                path: 'photos',
                name: 'youth_photos',
                builder: (context, state) => const PhotoSharingScreen(),
              ),
            ],
          ),

          // Admin
          GoRoute(
            path: '/admin',
            name: 'admin_dashboard',
            builder: (context, state) => const ComplianceDashboardScreen(),
            routes: [
              GoRoute(
                path: 'audit-logs',
                name: 'audit_logs',
                builder: (context, state) => const AuditLogsScreen(),
              ),
            ],
          ),
        ],
        redirect: (context, state) {
          final path = state.uri.path;
          final selected = userTypeProvider.userType;

          final isOnboarding = path == '/welcome' || path == '/user-type' || path == '/onboarding';
          final isRolePath = path.startsWith('/elder') || path.startsWith('/caregiver') || path.startsWith('/youth');

          if (selected != null && isOnboarding) {
            return switch (selected) {
              UserType.elder => '/elder',
              UserType.caregiver => '/caregiver',
              UserType.youth => '/youth',
            };
          }

          if (selected == null && !(isOnboarding || isRolePath)) {
            return '/welcome';
          }

          return null;
        },
      );
>>>>>>> 3bd5db58
}<|MERGE_RESOLUTION|>--- conflicted
+++ resolved
@@ -15,20 +15,12 @@
 import '../../features/auth/screens/family_members_screen.dart';
 import '../../features/auth/screens/onboarding_screen.dart';
 
-<<<<<<< HEAD
 // Onboarding imports
 import '../../features/onboarding/screens/welcome_screen.dart';
 import '../../features/onboarding/screens/user_type_selection_screen.dart';
+import '../../features/onboarding/providers/user_type_provider.dart';
 
 // Caregiver imports
-=======
-// Onboarding
-import '../../features/onboarding/screens/welcome_screen.dart';
-import '../../features/onboarding/screens/user_type_selection_screen.dart';
-import '../../features/onboarding/providers/user_type_provider.dart';
-
-// Caregiver
->>>>>>> 3bd5db58
 import '../../features/caregiver/screens/caregiver_dashboard_screen.dart';
 import '../../features/caregiver/screens/health_monitoring_screen.dart';
 import '../../features/caregiver/screens/appointments_calendar_screen.dart';
@@ -40,40 +32,28 @@
 import '../../features/caregiver/screens/care_plan_screen.dart';
 import '../../features/caregiver/screens/professional_reports_screen.dart';
 
-<<<<<<< HEAD
-// Elder imports
-=======
-// Admin
+// Admin imports
 import '../../features/admin/screens/compliance_dashboard_screen.dart';
 import '../../features/admin/screens/audit_logs_screen.dart';
 
-// Elder
->>>>>>> 3bd5db58
+// Elder imports
 import '../../features/elder/screens/elder_home_screen.dart';
 import '../../features/elder/screens/emergency_contacts_screen.dart';
 import '../../features/elder/screens/medication_reminder_screen.dart';
 import '../../features/elder/screens/daily_checkin_screen.dart';
 import '../../features/elder/screens/family_chat_screen.dart' as elder_chat;
 
-<<<<<<< HEAD
 // Youth imports
-import '../../features/youth/screens/youth_home_screen.dart';
-=======
-// Youth
->>>>>>> 3bd5db58
 import '../../features/youth/screens/youth_home_dashboard.dart';
 import '../../features/youth/screens/story_recording_screen.dart';
 import '../../features/youth/screens/youth_games_screen.dart';
 import '../../features/youth/screens/photo_sharing_screen.dart';
 
-<<<<<<< HEAD
 // Chat imports
 import '../../features/chat/screens/family_chat_screen.dart';
 import '../../features/chat/screens/chat_settings_screen.dart';
 
-// Admin imports
-import '../../features/admin/screens/compliance_dashboard_screen.dart';
-import '../../features/admin/screens/audit_logs_screen.dart';
+// Additional admin imports
 import '../../features/admin/screens/secure_authentication_screen.dart';
 
 /// Centralized application router with authentication and role-based routing
@@ -487,220 +467,4 @@
     this.requiresAuth = false,
     this.allowedRoles = const [],
   });
-=======
-class AppRouter {
-  final UserTypeProvider userTypeProvider;
-  AppRouter(this.userTypeProvider);
-
-  GoRouter get router => GoRouter(
-        initialLocation: '/welcome',
-        debugLogDiagnostics: false,
-        refreshListenable: userTypeProvider,
-        routes: [
-          // Onboarding
-          GoRoute(
-            path: '/welcome',
-            name: 'welcome',
-            builder: (context, state) => const WelcomeScreen(),
-          ),
-          GoRoute(
-            path: '/user-type',
-            name: 'user_type',
-            builder: (context, state) => const UserTypeSelectionScreen(),
-          ),
-
-          // Auth
-          GoRoute(
-            path: '/onboarding',
-            name: 'onboarding',
-            builder: (context, state) => const OnboardingScreen(),
-          ),
-          GoRoute(
-            path: '/login',
-            name: 'login',
-            builder: (context, state) => const LoginScreen(),
-          ),
-          GoRoute(
-            path: '/signup',
-            name: 'signup',
-            builder: (context, state) => const SignupScreen(),
-          ),
-          GoRoute(
-            path: '/forgot-password',
-            name: 'forgot_password',
-            builder: (context, state) => const ForgotPasswordScreen(),
-          ),
-          GoRoute(
-            path: '/profile-setup',
-            name: 'profile_setup',
-            builder: (context, state) => const ProfileSetupScreen(),
-          ),
-          GoRoute(
-            path: '/family-setup',
-            name: 'family_setup',
-            builder: (context, state) => const FamilySetupScreen(),
-          ),
-          GoRoute(
-            path: '/profile',
-            name: 'profile',
-            builder: (context, state) => const ProfileScreen(),
-          ),
-          GoRoute(
-            path: '/family-members',
-            name: 'family_members',
-            builder: (context, state) => const FamilyMembersScreen(),
-          ),
-
-          // Caregiver
-          GoRoute(
-            path: '/caregiver',
-            name: 'caregiver_dashboard',
-            builder: (context, state) => const CaregiverDashboardScreen(),
-            routes: [
-              GoRoute(
-                path: 'health-monitoring/:memberId',
-                name: 'health_monitoring',
-                builder: (context, state) {
-                  final memberId = state.pathParameters['memberId']!;
-                  return HealthMonitoringScreen(memberId: memberId);
-                },
-              ),
-              GoRoute(
-                path: 'appointments',
-                name: 'appointments_calendar',
-                builder: (context, state) => const AppointmentsCalendarScreen(),
-                routes: [
-                  GoRoute(
-                    path: 'add',
-                    name: 'add_appointment',
-                    builder: (context, state) => const AddAppointmentScreen(),
-                  ),
-                ],
-              ),
-              GoRoute(
-                path: 'member/:memberId',
-                name: 'family_member_detail',
-                builder: (context, state) {
-                  final memberId = state.pathParameters['memberId']!;
-                  return FamilyMemberDetailScreen(memberId: memberId);
-                },
-              ),
-              GoRoute(
-                path: 'alerts',
-                name: 'alert_settings',
-                builder: (context, state) => const AlertSettingsScreen(),
-              ),
-              GoRoute(
-                path: 'reports',
-                name: 'reports',
-                builder: (context, state) => const ReportsScreen(),
-              ),
-              GoRoute(
-                path: 'advanced-monitoring',
-                name: 'advanced_monitoring',
-                builder: (context, state) => const AdvancedHealthMonitoringScreen(),
-              ),
-              GoRoute(
-                path: 'care-plan',
-                name: 'care_plan',
-                builder: (context, state) => const CarePlanScreen(),
-              ),
-              GoRoute(
-                path: 'professional-reports',
-                name: 'professional_reports',
-                builder: (context, state) => const ProfessionalReportsScreen(),
-              ),
-            ],
-          ),
-
-          // Elder
-          GoRoute(
-            path: '/elder',
-            name: 'elder_home',
-            builder: (context, state) => const ElderHomeScreen(),
-            routes: [
-              GoRoute(
-                path: 'contacts',
-                name: 'elder_contacts',
-                builder: (context, state) => const EmergencyContactsScreen(),
-              ),
-              GoRoute(
-                path: 'medications',
-                name: 'elder_medications',
-                builder: (context, state) => const MedicationReminderScreen(),
-              ),
-              GoRoute(
-                path: 'checkin',
-                name: 'elder_checkin',
-                builder: (context, state) => const DailyCheckinScreen(),
-              ),
-              GoRoute(
-                path: 'family',
-                name: 'elder_family',
-                builder: (context, state) => const elder_chat.FamilyChatScreen(),
-              ),
-            ],
-          ),
-
-          // Youth
-          GoRoute(
-            path: '/youth',
-            name: 'youth_home',
-            builder: (context, state) => const YouthHomeDashboard(),
-            routes: [
-              GoRoute(
-                path: 'story',
-                name: 'youth_story',
-                builder: (context, state) => const StoryRecordingScreen(),
-              ),
-              GoRoute(
-                path: 'games',
-                name: 'youth_games',
-                builder: (context, state) => const YouthGamesScreen(),
-              ),
-              GoRoute(
-                path: 'photos',
-                name: 'youth_photos',
-                builder: (context, state) => const PhotoSharingScreen(),
-              ),
-            ],
-          ),
-
-          // Admin
-          GoRoute(
-            path: '/admin',
-            name: 'admin_dashboard',
-            builder: (context, state) => const ComplianceDashboardScreen(),
-            routes: [
-              GoRoute(
-                path: 'audit-logs',
-                name: 'audit_logs',
-                builder: (context, state) => const AuditLogsScreen(),
-              ),
-            ],
-          ),
-        ],
-        redirect: (context, state) {
-          final path = state.uri.path;
-          final selected = userTypeProvider.userType;
-
-          final isOnboarding = path == '/welcome' || path == '/user-type' || path == '/onboarding';
-          final isRolePath = path.startsWith('/elder') || path.startsWith('/caregiver') || path.startsWith('/youth');
-
-          if (selected != null && isOnboarding) {
-            return switch (selected) {
-              UserType.elder => '/elder',
-              UserType.caregiver => '/caregiver',
-              UserType.youth => '/youth',
-            };
-          }
-
-          if (selected == null && !(isOnboarding || isRolePath)) {
-            return '/welcome';
-          }
-
-          return null;
-        },
-      );
->>>>>>> 3bd5db58
 }