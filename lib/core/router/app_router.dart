import 'package:flutter/material.dart';
import 'package:go_router/go_router.dart';
import 'package:provider/provider.dart';

// Auth
import '../../features/auth/providers/auth_provider.dart';
import '../../features/auth/screens/login_screen.dart';
import '../../features/auth/screens/signup_screen.dart';
import '../../features/auth/screens/forgot_password_screen.dart';
import '../../features/auth/screens/profile_setup_screen.dart';
import '../../features/auth/screens/profile_screen.dart';
import '../../features/auth/screens/family_setup_screen.dart';
import '../../features/auth/screens/family_members_screen.dart';
import '../../features/auth/screens/onboarding_screen.dart';

<<<<<<< HEAD
// Onboarding
import '../../features/onboarding/screens/welcome_screen.dart';
import '../../features/onboarding/screens/user_type_selection_screen.dart';
import '../../features/onboarding/providers/user_type_provider.dart';

// Caregiver screens
=======
>>>>>>> 1317c14d
import '../../features/caregiver/screens/caregiver_dashboard_screen.dart';
import '../../features/caregiver/screens/health_monitoring_screen.dart';
import '../../features/caregiver/screens/appointments_calendar_screen.dart';
import '../../features/caregiver/screens/family_member_detail_screen.dart';
import '../../features/caregiver/screens/add_appointment_screen.dart';
import '../../features/caregiver/screens/alert_settings_screen.dart';
import '../../features/caregiver/screens/reports_screen.dart';
import '../../features/caregiver/screens/advanced_health_monitoring_screen.dart';
import '../../features/caregiver/screens/care_plan_screen.dart';
import '../../features/caregiver/screens/professional_reports_screen.dart';

// Admin screens
import '../../features/admin/screens/compliance_dashboard_screen.dart';
import '../../features/admin/screens/audit_logs_screen.dart';

import '../../features/elder/screens/elder_home_screen.dart';
import '../../features/elder/screens/emergency_contacts_screen.dart';
import '../../features/elder/screens/medication_reminder_screen.dart';
import '../../features/elder/screens/daily_checkin_screen.dart';
import '../../features/elder/screens/family_chat_screen.dart' as elder_chat;

// Youth
import '../../features/youth/screens/youth_home_screen.dart';

import '../../features/youth/screens/youth_home_dashboard.dart';
import '../../features/youth/screens/story_recording_screen.dart';
import '../../features/youth/screens/youth_games_screen.dart';
import '../../features/youth/screens/photo_sharing_screen.dart';

class AppRouter {
<<<<<<< HEAD
  final UserTypeProvider userTypeProvider;
  AppRouter(this.userTypeProvider);

  late final GoRouter router = GoRouter(
    initialLocation: '/welcome',
    debugLogDiagnostics: false,
    refreshListenable: userTypeProvider,
    routes: [
      // Onboarding
      GoRoute(
        path: '/welcome',
        name: 'welcome',
        builder: (context, state) => const WelcomeScreen(),
      ),
      GoRoute(
        path: '/user-type',
        name: 'user_type',
        builder: (context, state) => const UserTypeSelectionScreen(),
      ),

=======

  static final GoRouter router = GoRouter(
    initialLocation: '/caregiver',
    routes: [

  static GoRouter createRouter(BuildContext context) {
    return GoRouter(
      initialLocation: '/onboarding',
      redirect: (context, state) {
        final authProvider = context.read<AuthProvider>();
        final isAuthenticated = authProvider.status == AuthStatus.authenticated;
        final isOnboardingRoute = state.matchedLocation.startsWith('/onboarding');
        final isOnAuthRoute = state.matchedLocation.startsWith('/login') ||
            state.matchedLocation.startsWith('/signup') ||
            state.matchedLocation.startsWith('/forgot-password');
        
        // If user has selected a role but isn't authenticated, skip onboarding
        final hasSelectedRole = authProvider.selectedRole != null;
        if (!isAuthenticated && hasSelectedRole && isOnboardingRoute) {
          return '/login';
        }
        
        // If not authenticated and not on auth/onboarding route, redirect to onboarding
        if (!isAuthenticated && !isOnAuthRoute && !isOnboardingRoute &&
            !state.matchedLocation.startsWith('/profile-setup') &&
            !state.matchedLocation.startsWith('/family-setup')) {
          return '/onboarding';
        }
        
        // If authenticated and on auth/onboarding route, redirect to appropriate home
        if (isAuthenticated && (isOnAuthRoute || isOnboardingRoute)) {
          return authProvider.roleBasedHomePath();
        }
        
        return null;
      },
      routes: [
        // Onboarding route
        GoRoute(
          path: '/onboarding',
          name: 'onboarding',
          builder: (context, state) => const OnboardingScreen(),
        ),
        
        // Auth routes
        GoRoute(
          path: '/login',
          name: 'login',
          builder: (context, state) => const LoginScreen(),
        ),
        GoRoute(
          path: '/signup',
          name: 'signup',
          builder: (context, state) => const SignupScreen(),
        ),
        GoRoute(
          path: '/forgot-password',
          name: 'forgot_password',
          builder: (context, state) => const ForgotPasswordScreen(),
        ),
        GoRoute(
          path: '/profile-setup',
          name: 'profile_setup',
          builder: (context, state) => const ProfileSetupScreen(),
        ),
        GoRoute(
          path: '/family-setup',
          name: 'family_setup',
          builder: (context, state) => const FamilySetupScreen(),
        ),
        GoRoute(
          path: '/profile',
          name: 'profile',
          builder: (context, state) => const ProfileScreen(),
        ),
        GoRoute(
          path: '/family-members',
          name: 'family_members',
          builder: (context, state) => const FamilyMembersScreen(),
        ),
>>>>>>> 1317c14d
      // Caregiver routes
      GoRoute(
        path: '/caregiver',
        name: 'caregiver_dashboard',
        builder: (context, state) => const CaregiverDashboardScreen(),
        routes: [
          GoRoute(
            path: 'health-monitoring/:memberId',
            name: 'health_monitoring',
            builder: (context, state) {
              final memberId = state.pathParameters['memberId']!;
              return HealthMonitoringScreen(memberId: memberId);
            },
          ),
          GoRoute(
            path: 'appointments',
            name: 'appointments_calendar',
            builder: (context, state) => const AppointmentsCalendarScreen(),
            routes: [
              GoRoute(
                path: 'add',
                name: 'add_appointment',
                builder: (context, state) => const AddAppointmentScreen(),
              ),
            ],
          ),
          GoRoute(
            path: 'member/:memberId',
            name: 'family_member_detail',
            builder: (context, state) {
              final memberId = state.pathParameters['memberId']!;
              return FamilyMemberDetailScreen(memberId: memberId);
            },
          ),
          GoRoute(
            path: 'alerts',
            name: 'alert_settings',
            builder: (context, state) => const AlertSettingsScreen(),
          ),
          GoRoute(
            path: 'reports',
            name: 'reports',
            builder: (context, state) => const ReportsScreen(),
          ),
          GoRoute(
            path: 'advanced-monitoring',
            name: 'advanced_monitoring',
            builder: (context, state) => const AdvancedHealthMonitoringScreen(),
          ),
          GoRoute(
            path: 'care-plan',
            name: 'care_plan',
            builder: (context, state) => const CarePlanScreen(),
          ),
          GoRoute(
            path: 'professional-reports',
            name: 'professional_reports',
            builder: (context, state) => const ProfessionalReportsScreen(),
          ),
        ],
      ),
      GoRoute(
        path: '/elder',
        name: 'elder_home',
        builder: (context, state) => const ElderHomeScreen(),
        routes: [
          GoRoute(
            path: 'contacts',
            name: 'elder_contacts',
            builder: (context, state) => const EmergencyContactsScreen(),
          ),
          GoRoute(
            path: 'medications',
            name: 'elder_medications',
            builder: (context, state) => const MedicationReminderScreen(),
          ),
          GoRoute(
            path: 'checkin',
            name: 'elder_checkin',
            builder: (context, state) => const DailyCheckinScreen(),
          ),
          GoRoute(
            path: 'family',
            name: 'elder_family',
            builder: (context, state) => const elder_chat.FamilyChatScreen(),
          ),
        ],
      ),

<<<<<<< HEAD
      // Youth
      GoRoute(
        path: '/youth',
        name: 'youth_home',
        builder: (context, state) => const YouthHomeScreen(),
=======
      GoRoute(
        path: '/youth',
        name: 'youth_home',
        builder: (context, state) => const YouthHomeDashboard(),
        routes: [
          GoRoute(
            path: 'story',
            name: 'youth_story',
            builder: (context, state) => const StoryRecordingScreen(),
          ),
          GoRoute(
            path: 'games',
            name: 'youth_games',
            builder: (context, state) => const YouthGamesScreen(),
          ),
          GoRoute(
            path: 'photos',
            name: 'youth_photos',
            builder: (context, state) => const PhotoSharingScreen(),


      // Admin routes (HIPAA Compliance)
      GoRoute(
        path: '/admin',
        name: 'admin_dashboard',
        builder: (context, state) => const ComplianceDashboardScreen(),
        routes: [
          GoRoute(
            path: 'audit-logs',
            name: 'audit_logs',
            builder: (context, state) => const AuditLogsScreen(),

          ),
        ],
>>>>>>> 1317c14d
      ),
    ],
    redirect: (context, state) {
      final path = state.uri.path;
      final selected = userTypeProvider.userType;

      final isOnboarding = path == '/welcome' || path == '/user-type';
      final isRolePath =
          path.startsWith('/elder') || path.startsWith('/caregiver') || path.startsWith('/youth');

      // If userType selected and trying to visit onboarding, send to home
      if (selected != null && isOnboarding) {
        return switch (selected) {
          UserType.elder => '/elder',
          UserType.caregiver => '/caregiver',
          UserType.youth => '/youth',
        };
      }

      // If no user type yet and not onboarding or role deep link, go to welcome
      if (selected == null && !(isOnboarding || isRolePath)) {
        return '/welcome';
      }

      // Allow deep links to role paths even if not selected
      return null;
    },
  );
        ),
      ],
    );
  }

}<|MERGE_RESOLUTION|>--- conflicted
+++ resolved
@@ -13,15 +13,14 @@
 import '../../features/auth/screens/family_members_screen.dart';
 import '../../features/auth/screens/onboarding_screen.dart';
 
-<<<<<<< HEAD
+
 // Onboarding
 import '../../features/onboarding/screens/welcome_screen.dart';
 import '../../features/onboarding/screens/user_type_selection_screen.dart';
 import '../../features/onboarding/providers/user_type_provider.dart';
 
 // Caregiver screens
-=======
->>>>>>> 1317c14d
+
 import '../../features/caregiver/screens/caregiver_dashboard_screen.dart';
 import '../../features/caregiver/screens/health_monitoring_screen.dart';
 import '../../features/caregiver/screens/appointments_calendar_screen.dart';
@@ -52,7 +51,7 @@
 import '../../features/youth/screens/photo_sharing_screen.dart';
 
 class AppRouter {
-<<<<<<< HEAD
+
   final UserTypeProvider userTypeProvider;
   AppRouter(this.userTypeProvider);
 
@@ -73,7 +72,7 @@
         builder: (context, state) => const UserTypeSelectionScreen(),
       ),
 
-=======
+
 
   static final GoRouter router = GoRouter(
     initialLocation: '/caregiver',
@@ -154,7 +153,7 @@
           name: 'family_members',
           builder: (context, state) => const FamilyMembersScreen(),
         ),
->>>>>>> 1317c14d
+
       // Caregiver routes
       GoRoute(
         path: '/caregiver',
@@ -244,13 +243,13 @@
         ],
       ),
 
-<<<<<<< HEAD
+
       // Youth
       GoRoute(
         path: '/youth',
         name: 'youth_home',
         builder: (context, state) => const YouthHomeScreen(),
-=======
+
       GoRoute(
         path: '/youth',
         name: 'youth_home',
@@ -285,7 +284,7 @@
 
           ),
         ],
->>>>>>> 1317c14d
+
       ),
     ],
     redirect: (context, state) {
